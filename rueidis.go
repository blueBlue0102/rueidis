--- conflicted
+++ resolved
@@ -139,17 +139,15 @@
 	// AlwaysRESP2 makes rueidis.Client always uses RESP2, otherwise it will try using RESP3 first.
 	AlwaysRESP2 bool
 
-<<<<<<< HEAD
-	// ClientNoEvict sets the client eviction mode for the current connection.
+	// ReplicaOnly indicates that this client will only try to connect to readonly replicas of redis setup.
+	// currently, it is only implemented for sentinel client
+	ReplicaOnly bool
+
+  // ClientNoEvict sets the client eviction mode for the current connection.
 	// When turned on and client eviction is configured,
 	// the current connection will be excluded from the client eviction process
 	// even if we're above the configured client eviction threshold.
 	ClientNoEvict bool
-=======
-	// ReplicaOnly indicates that this client will only try to connect to readonly replicas of redis setup.
-	// currently, it is only implemented for sentinel client
-	ReplicaOnly bool
->>>>>>> ffd8e8e9
 }
 
 // SentinelOption contains MasterSet,
